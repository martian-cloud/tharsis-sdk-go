package tharsis

import (
	"context"
	"fmt"

	"github.com/hasura/go-graphql-client"
	"gitlab.com/infor-cloud/martian-cloud/tharsis/tharsis-sdk-go/internal"
	"gitlab.com/infor-cloud/martian-cloud/tharsis/tharsis-sdk-go/internal/paginators"
	"gitlab.com/infor-cloud/martian-cloud/tharsis/tharsis-sdk-go/pkg/types"
)

// Group implements functions related to Tharsis groups.
type Group interface {
	GetGroup(ctx context.Context, input *types.GetGroupInput) (*types.Group, error)
	// GetSubgroups(...) with pagination.
	// GetWorkspaces(...) with pagination.
	GetGroups(ctx context.Context, input *types.GetGroupsInput) (*types.GetGroupsOutput, error)
	GetGroupPaginator(ctx context.Context, input *types.GetGroupsInput) (*GroupPaginator, error)
	CreateGroup(ctx context.Context, input *types.CreateGroupInput) (*types.Group, error)
	UpdateGroup(ctx context.Context, input *types.UpdateGroupInput) (*types.Group, error)
	DeleteGroup(ctx context.Context, input *types.DeleteGroupInput) error
}

type group struct {
	client *Client
}

// NewGroup returns a Group.
func NewGroup(client *Client) Group {
	return &group{client: client}
}

// GetGroup returns everything about the group _EXCEPT_ the subgroups/descendentGroups and workspaces.
// There are separate calls to get each of those.
func (g *group) GetGroup(ctx context.Context, input *types.GetGroupInput) (*types.Group, error) {
	switch {
	case input.Path != nil:
		// Group query by path.

		var target struct {
			Group *graphQLGroup `graphql:"group(fullPath: $fullPath)"`
		}
		variables := map[string]interface{}{"fullPath": graphql.String(*input.Path)}

		err := g.client.graphqlClient.Query(ctx, &target, variables)
		if err != nil {
			return nil, err
		}
		if target.Group == nil {
			return nil, nil
		}

		result := groupFromGraphQL(*target.Group)
		return &result, nil
	case input.ID != nil:
		// Node query by ID.

		var target struct {
			Node *struct {
<<<<<<< HEAD
				ID    graphql.String
=======
>>>>>>> f9f35cae
				Group graphQLGroup `graphql:"...on Group"`
			} `graphql:"node(id: $id)"`
		}
		variables := map[string]interface{}{"id": graphql.String(*input.ID)}

		err := g.client.graphqlClient.Query(ctx, &target, variables)
		if err != nil {
			return nil, err
		}
		if target.Node == nil {
			return nil, nil
		}

		result := groupFromGraphQL(target.Node.Group)
		return &result, nil
	default:
<<<<<<< HEAD

		// Didn't ask for anything; won't get anything.
		return nil, nil
=======
		// Didn't ask for anything.

		return nil, fmt.Errorf("must specify path or ID when calling GetGroup")
>>>>>>> f9f35cae
	}
}

// GetGroups returns a list of group objects.
//
// Based on the 'first' and 'after' fields of the PaginationOptions within the GetGroupsInput,
// it returns the first 'first' items after the 'after' element.  That can be equivalent to the
//
//	first page from a paged query.
func (g *group) GetGroups(ctx context.Context,
	input *types.GetGroupsInput) (*types.GetGroupsOutput, error) {

	// Pass nil for after so the user's cursor value will be used.
	queryStruct, err := getGroups(ctx, g.client.graphqlClient, input, nil)
	if err != nil {
		return nil, err
	}

	// Convert and repackage the type-specific results.
	groupResults := make([]types.Group, len(queryStruct.Groups.Edges))
	for ix, groupCustom := range queryStruct.Groups.Edges {
		groupResults[ix] = groupFromGraphQL(groupCustom.Node)
	}

	return &types.GetGroupsOutput{
		PageInfo: &types.PageInfo{
			TotalCount:  int(queryStruct.Groups.TotalCount),
			HasNextPage: bool(queryStruct.Groups.PageInfo.HasNextPage),
			Cursor:      string(queryStruct.Groups.PageInfo.EndCursor),
		},
		Groups: groupResults,
	}, nil
}

func (g *group) GetGroupPaginator(ctx context.Context,
	input *types.GetGroupsInput) (*GroupPaginator, error) {

	paginator := newGroupPaginator(*g.client, input)
	return &paginator, nil
}

// CreateGroup creates a new group and returns its content.
func (g *group) CreateGroup(ctx context.Context, input *types.CreateGroupInput) (*types.Group, error) {

	var wrappedCreate struct {
		CreateGroup struct {
			Group    graphQLGroup
			Problems []internal.GraphQLProblem
		} `graphql:"createGroup(input: $input)"`
	}

	// Creating a new object requires the wrapped object above
	// but with all the contents in a struct in the variables.
	variables := map[string]interface{}{
		"input": *input,
	}

	err := g.client.graphqlClient.Mutate(ctx, &wrappedCreate, variables)
	if err != nil {
		return nil, err
	}

	err = internal.ProblemsToError(wrappedCreate.CreateGroup.Problems)
	if err != nil {
		return nil, fmt.Errorf("problems creating group: %v", err)
	}

	created := groupFromGraphQL(wrappedCreate.CreateGroup.Group)
	return &created, nil
}

// UpdateGroup updates a group and returns its content.
func (g *group) UpdateGroup(ctx context.Context, input *types.UpdateGroupInput) (*types.Group, error) {

	var wrappedUpdate struct {
		UpdateGroup struct {
			Group    graphQLGroup
			Problems []internal.GraphQLProblem
		} `graphql:"updateGroup(input: $input)"`
	}

	variables := map[string]interface{}{
		"input": *input,
	}

	err := g.client.graphqlClient.Mutate(ctx, &wrappedUpdate, variables)
	if err != nil {
		return nil, err
	}
	err = internal.ProblemsToError(wrappedUpdate.UpdateGroup.Problems)
	if err != nil {
		return nil, fmt.Errorf("problems updating group: %v", err)
	}

	updated := groupFromGraphQL(wrappedUpdate.UpdateGroup.Group)
	return &updated, nil
}

func (g *group) DeleteGroup(ctx context.Context, input *types.DeleteGroupInput) error {

	var wrappedDelete struct {
		DeleteGroup struct {
			// It appears it's not possible to return the deleted object.
			// Group internal.GraphQLGroup
			Problems []internal.GraphQLProblem
		} `graphql:"deleteGroup(input: $input)"`
	}

	variables := map[string]interface{}{
		"input": *input,
	}

	err := g.client.graphqlClient.Mutate(ctx, &wrappedDelete, variables)
	if err != nil {
		return err
	}
	err = internal.ProblemsToError(wrappedDelete.DeleteGroup.Problems)
	if err != nil {
		return fmt.Errorf("problems deleting group: %v", err)
	}

	return nil
}

//////////////////////////////////////////////////////////////////////////////

// The GetGroups paginator:

// GroupPaginator is a type-specific paginator.
type GroupPaginator struct {
	generic paginators.Paginator
}

// newGroupPaginator returns a new group paginator.
func newGroupPaginator(client Client, input *types.GetGroupsInput) GroupPaginator {
	inputCopy := &types.GetGroupsInput{
		Sort:              input.Sort,
		PaginationOptions: input.PaginationOptions,
		Filter:            input.Filter,
	}

	// First return value is a GetGroupsOutput, which implements PaginatedResponse.
	queryCallback := func(ctx context.Context, after *string) (interface{}, error) {
		inputCopy.PaginationOptions.Cursor = after
		return client.Group.GetGroups(ctx, inputCopy)
	}

	genericPaginator := paginators.NewPaginator(queryCallback)

	return GroupPaginator{
		generic: genericPaginator,
	}
}

// HasMore returns a boolean, whether there is another page (or more):
func (gp *GroupPaginator) HasMore() bool {
	return gp.generic.HasMore()
}

// Next returns the next page of results:
func (gp *GroupPaginator) Next(ctx context.Context) (*types.GetGroupsOutput, error) {

	// The generic paginator runs the query.
	untyped, err := gp.generic.Next(ctx)
	if err != nil {
		return nil, err
	}

	// We know the returned data is a *GetGroupsOutput:
	return untyped.(*types.GetGroupsOutput), nil
}

//////////////////////////////////////////////////////////////////////////////

// getGroups runs the query and returns the results.
func getGroups(ctx context.Context, client graphql.Client,
	input *types.GetGroupsInput, after *string) (*getGroupsQuery, error) {

	// Must generate a new query structure for each page to
	// avoid the reflect slice index out of range panic.
	queryStructP := &getGroupsQuery{}

	// Build the variables for filtering, sorting, and pagination.
	variables := map[string]interface{}{}

	// Shared input variables--possible candidates to factor out:
	if input.PaginationOptions.Limit != nil {
		variables["first"] = graphql.Int(*input.PaginationOptions.Limit)
	}
	if input.PaginationOptions.Cursor == nil {
		variables["after"] = (*graphql.String)(nil)
	} else {
		variables["after"] = graphql.String(*input.PaginationOptions.Cursor)
	}

	// after overrides input
	if after != nil {
		variables["after"] = graphql.String(*after)
	}

	// Resource type specific settings:

	// Make sure to pass the expected types for these variables.
	var parentPath *graphql.String
	if input.Filter != nil {
		parentPathString := graphql.String(*input.Filter.ParentPath)
		parentPath = &parentPathString
	} else {
		parentPath = nil
	}
	variables["parentPath"] = parentPath

	type GroupSort string
	variables["sort"] = GroupSort(*input.Sort)

	// Now, do the query.
	err := client.Query(ctx, queryStructP, variables)
	if err != nil {
		return nil, err
	}

	return queryStructP, nil
}

//////////////////////////////////////////////////////////////////////////////

// The query structure:

// getGroupsQuery is the query structure for GetGroups.
// It contains the tag with the include-everything argument list.
type getGroupsQuery struct {
	Groups struct {
		PageInfo struct {
			EndCursor   graphql.String
			HasNextPage graphql.Boolean
		}
		Edges      []struct{ Node graphQLGroup }
		TotalCount graphql.Int
	} `graphql:"groups(first: $first, after: $after, parentPath: $parentPath, sort: $sort)"`
}

//////////////////////////////////////////////////////////////////////////////

// Related types and conversion functions:

// graphQLGroup represents (most of) the insides of the query structure,
// everything (except descendent groups and workspaces) in the group object,
// and with graphql types.
//
// NOTE: Early on, DescendentGroups were represented here as []graphQLGroup.
// That caused the go-graphql-client library to go into infinite cross-recursion.
type graphQLGroup struct {
	ID          graphql.String
	Metadata    internal.GraphQLMetadata
	Name        graphql.String
	Description graphql.String
	FullPath    graphql.String
}

// groupFromGraphQL converts a GraphQL Group to an external Group.
func groupFromGraphQL(g graphQLGroup) types.Group {
	result := types.Group{
		Metadata:    internal.MetadataFromGraphQL(g.Metadata, g.ID),
		Name:        string(g.Name),
		Description: string(g.Description),
		FullPath:    string(g.FullPath),
	}
	return result
}

// The End.<|MERGE_RESOLUTION|>--- conflicted
+++ resolved
@@ -58,10 +58,6 @@
 
 		var target struct {
 			Node *struct {
-<<<<<<< HEAD
-				ID    graphql.String
-=======
->>>>>>> f9f35cae
 				Group graphQLGroup `graphql:"...on Group"`
 			} `graphql:"node(id: $id)"`
 		}
@@ -78,15 +74,9 @@
 		result := groupFromGraphQL(target.Node.Group)
 		return &result, nil
 	default:
-<<<<<<< HEAD
-
-		// Didn't ask for anything; won't get anything.
-		return nil, nil
-=======
 		// Didn't ask for anything.
 
 		return nil, fmt.Errorf("must specify path or ID when calling GetGroup")
->>>>>>> f9f35cae
 	}
 }
 
