package types

import "time"

// Supporting structs for the Run paginator:

// RunSortableField represents the fields that a workspace can be sorted by
type RunSortableField string

// VariableCategory type declaration moved to the variable module.

// RunStatus represents the various states for a Run resource
type RunStatus string

// RunSortableField, VariableCategory, RunStatus constants
const (
	RunSortableFieldCreatedAtAsc  RunSortableField = "CREATED_AT_ASC"
	RunSortableFieldCreatedAtDesc RunSortableField = "CREATED_AT_DESC"
	RunSortableFieldUpdatedAtAsc  RunSortableField = "UPDATED_AT_ASC"
	RunSortableFieldUpdatedAtDesc RunSortableField = "UPDATED_AT_DESC"

<<<<<<< HEAD
	// VariableCategory value definitions moved to the variable module.

=======
>>>>>>> f9f35cae
	// Run Status Types
	RunApplied            RunStatus = "applied"
	RunApplyQueued        RunStatus = "apply_queued"
	RunApplying           RunStatus = "applying"
	RunCanceled           RunStatus = "canceled"
	RunErrored            RunStatus = "errored"
	RunPending            RunStatus = "pending"
	RunPlanQueued         RunStatus = "plan_queued"
	RunPlanned            RunStatus = "planned"
	RunPlannedAndFinished RunStatus = "planned_and_finished"
	RunPlanning           RunStatus = "planning"
)

// RunFilter contains the supported fields for filtering Run resources
type RunFilter struct {
	WorkspacePath *string
	WorkspaceID   *string
}

// GetRunsInput is the input for listing runs
type GetRunsInput struct {
	// Sort specifies the field to sort on and direction
	Sort *RunSortableField
	// PaginationOptions supports cursor based pagination
	PaginationOptions *PaginationOptions
	// Filter is used to filter the results
	Filter *RunFilter
}

// GetRunsOutput is the output when listing runs
type GetRunsOutput struct {
	PageInfo *PageInfo
	Runs     []Run
}

// GetPageInfo allows GetRunsOutput to implement the PaginatedResponse interface.
func (gro *GetRunsOutput) GetPageInfo() *PageInfo {
	return gro.PageInfo
}

//////////////////////////////////////////////////////////////////////////////

// Run holds information about a Tharsis run.
// It is used as input to and output from some operations.
// ID resides in the metadata
type Run struct {
	ModuleSource           *string
	ConfigurationVersionID *string
	ForceCanceledBy        *string
	ModuleVersion          *string
	Plan                   *Plan
	Apply                  *Apply
	ForceCancelAvailableAt *time.Time
	Metadata               ResourceMetadata
	WorkspaceID            string
	WorkspacePath          string
	Status                 RunStatus
	CreatedBy              string
	TerraformVersion       string
	IsDestroy              bool
	ForceCanceled          bool
}

// RunVariable holds information about a run variable
type RunVariable struct {
	Value         *string          `json:"value"`
	NamespacePath *string          `json:"namespacePath"`
	Key           string           `json:"key"`
	Category      VariableCategory `json:"category"`
	Hcl           bool             `json:"hcl"`
}

// GetRunInput is the input to specify a single run to fetch.
type GetRunInput struct {
	ID string
}

// RunSubscriptionInput is the input for subscribing to run events.
type RunSubscriptionInput struct {
	RunID         *string `json:"runId"`
	WorkspacePath string  `json:"workspacePath"`
}

// CreateRunInput is the input for creating a new run.
type CreateRunInput struct {
	ConfigurationVersionID *string       `json:"configurationVersionId"`
	ModuleSource           *string       `json:"moduleSource"`
	ModuleVersion          *string       `json:"moduleVersion"`
	TerraformVersion       *string       `json:"terraformVersion"`
	WorkspacePath          string        `json:"workspacePath"`
	Variables              []RunVariable `json:"variables"`
	IsDestroy              bool          `json:"isDestroy"`
}

// ApplyRunInput is the input for applying a run.
type ApplyRunInput struct {
	Comment *string `json:"comment,omitempty"`
	RunID   string  `json:"runId"`
}

// CancelRunInput is the input for canceling a run.
type CancelRunInput struct {
	Comment *string `json:"comment,omitempty"`
	Force   *bool   `json:"force"`
	RunID   string  `json:"runId"`
}

// The End.<|MERGE_RESOLUTION|>--- conflicted
+++ resolved
@@ -19,11 +19,6 @@
 	RunSortableFieldUpdatedAtAsc  RunSortableField = "UPDATED_AT_ASC"
 	RunSortableFieldUpdatedAtDesc RunSortableField = "UPDATED_AT_DESC"
 
-<<<<<<< HEAD
-	// VariableCategory value definitions moved to the variable module.
-
-=======
->>>>>>> f9f35cae
 	// Run Status Types
 	RunApplied            RunStatus = "applied"
 	RunApplyQueued        RunStatus = "apply_queued"
