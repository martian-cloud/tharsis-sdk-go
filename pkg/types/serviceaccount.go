--- conflicted
+++ resolved
@@ -17,17 +17,10 @@
 
 // CreateServiceAccountInput is the input for creating a service account.
 type CreateServiceAccountInput struct {
-<<<<<<< HEAD
-	Name              string                 `json:"name"`
-	Description       string                 `json:"description"`
-	GroupPath         string                 `json:"groupPath"`
-	OIDCTrustPolicies []OIDCTrustPolicyInput `json:"oidcTrustPolicies"`
-=======
 	Name              string            `json:"name"`
 	Description       string            `json:"description"`
 	GroupPath         string            `json:"groupPath"`
 	OIDCTrustPolicies []OIDCTrustPolicy `json:"oidcTrustPolicies"`
->>>>>>> f9f35cae
 }
 
 // GetServiceAccountInput is the input for retrieving
@@ -38,37 +31,14 @@
 
 // UpdateServiceAccountInput is the input for updating a service account.
 type UpdateServiceAccountInput struct {
-<<<<<<< HEAD
-	ID                string                 `json:"id"`
-	Description       string                 `json:"description"`
-	OIDCTrustPolicies []OIDCTrustPolicyInput `json:"oidcTrustPolicies"`
-=======
 	ID                string            `json:"id"`
 	Description       string            `json:"description"`
 	OIDCTrustPolicies []OIDCTrustPolicy `json:"oidcTrustPolicies"`
->>>>>>> f9f35cae
 }
 
 // DeleteServiceAccountInput is the input for deleting a service account.
 type DeleteServiceAccountInput struct {
 	ID string `json:"id"`
-<<<<<<< HEAD
-}
-
-// OIDCTrustPolicyInput is the input for OIDC trust policies
-// when created at the same time as the service account.
-type OIDCTrustPolicyInput struct {
-	Issuer      string          `json:"issuer"`
-	BoundClaims []JWTClaimInput `json:"boundClaims"`
-}
-
-// JWTClaimInput is the input for JWT claims
-// when created at the same time as the OIDC trust policy
-type JWTClaimInput struct {
-	Name  string `json:"name"`
-	Value string `json:"value"`
-=======
->>>>>>> f9f35cae
 }
 
 // The End.