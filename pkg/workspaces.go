--- conflicted
+++ resolved
@@ -61,22 +61,12 @@
 
 		var target struct {
 			Node *struct {
-<<<<<<< HEAD
-				ID        graphql.String
 				Workspace graphQLWorkspace `graphql:"...on Workspace"`
 			} `graphql:"node(id: $id)"`
 		}
 
 		variables := map[string]interface{}{"id": graphql.String(*input.ID)}
 
-=======
-				Workspace graphQLWorkspace `graphql:"...on Workspace"`
-			} `graphql:"node(id: $id)"`
-		}
-
-		variables := map[string]interface{}{"id": graphql.String(*input.ID)}
-
->>>>>>> f9f35cae
 		err := ws.client.graphqlClient.Query(ctx, &target, variables)
 		if err != nil {
 			return nil, err
@@ -88,15 +78,9 @@
 
 		return workspaceFromGraphQL(target.Node.Workspace)
 	default:
-<<<<<<< HEAD
-
-		// Didn't ask for anything; won't get anything.
-		return nil, nil
-=======
 		// Didn't ask for anything.
 
 		return nil, fmt.Errorf("must specify path or ID when calling GetWorkspace")
->>>>>>> f9f35cae
 	}
 }
 
